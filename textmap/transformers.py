import numpy as np
import numba
from sklearn.base import BaseEstimator, TransformerMixin
from sklearn.utils.validation import check_X_y, check_array, check_is_fitted
from sklearn.preprocessing import normalize
import scipy.sparse
import enstop
from nltk.collocations import BigramCollocationFinder
from nltk.metrics import BigramAssocMeasures
from nltk.tokenize import MWETokenizer
import re
from warnings import warn


EPS = 1e-11


<<<<<<< HEAD
=======
@numba.njit()
def fuzz01(val):
    if val >= 1.0:
        return 1.0 - EPS
    elif val <= 0.0:
        return EPS
    return val


>>>>>>> abf56706
@numba.njit()
def idf_avg_weight(row, col, val, frequencies_i, frequencies_j, token_counts):
    """

    For a given rank 1 model frequencies_j[k], the P(token_j in document) = P(token_j) * E(tokens per document[k]).
    The idf information weight Info_k(token_j) = -log_2(P(token_j in document)). For a given document_i described as a
    distribution of frequencies_i[i] over k latent models frequencies_j[k], the information weight of the
    token_j in document_i is the information of the weighted sum of probabilities

    Info_k(token_j) = -log_2(\sum_k frequencies[i,k] P(token_j in document|k))
                    = -log_2(\sum_k frequencies[i,k] P(token_j|k) * E(tokens per document|k)))

    In the case k=1 and frequencies_j is the distribution of unique tokens in documents, this is the
    idf weight -log_2(P(token_j in document)).

    The function returns the vals of a coo matrix (row, col, val) scaled by the information weight as calculated above.

    """

    expected_tokens_per_doc = (
        np.dot(token_counts, frequencies_i) / frequencies_i.shape[0]
    )

    for idx in range(row.shape[0]):
        i = row[idx]
        j = col[idx]

        info_weight = 0.0
        for k in range(frequencies_i.shape[1]):
            col_prob = frequencies_j[k, j] * expected_tokens_per_doc[k]
            info_weight += frequencies_i[i, k] * col_prob
        val[idx] = val[idx] * -np.log2(fuzz01(info_weight))

    return val


@numba.njit()
def avg_idf_weight(row, col, val, frequencies_i, frequencies_j, token_counts):
    """

    For a given rank 1 model frequencies_j[k], the P(token_j in document) = P(token_j) * #(tokens per document[k]).
    The information weight Info_k(token_j) = -log_2(P(token_j in document)). For a given document_i described as a
    distribution of frequencies_i[i] over k latent rank 1 models frequencies_j, the information weight of the token_j in
    document_i is the expected information weight \sum_k frequencies[i,k] Info_k(token_j). In the case k=1 and
    frequencies_j is the distribution of unique tokens in documents, this is the idf weight -log_2(P(token_j in doc)).

    The function returns the vals of a coo matrix (row, col, val) scaled by the information weight as calculated above.

    """

    expected_tokens_per_doc = (
        np.dot(token_counts, frequencies_i) / frequencies_i.shape[0]
    )

    for idx in range(row.shape[0]):
        i = row[idx]
        j = col[idx]

        info_weight = EPS
        for k in range(frequencies_i.shape[1]):
            col_prob = fuzz01(frequencies_j[k, j] * expected_tokens_per_doc[k])
            info_weight += fuzz01(frequencies_i[i, k]) * -np.log2(col_prob)

        val[idx] = val[idx] * info_weight

    return val


# @numba.njit()
def column_kl_divergence_weight(
    row, col, val, frequencies_i, frequencies_j, token_counts
):
    """

    For a given latent topic model as a prior, we compute the matrix reconstruction
    (token_counts*frequencies_i).dot(frequencies_j) as a null.  For a given column j, this function computes the
    KL-divergence between the null model (from the latent topic model reconstruction) and the actual column
    distribution and records this as the information weight.

    The function returns the vals of a coo matrix (row, col, val) scaled by the information weight as calculated above.

    """

    model_token_sum = np.zeros(frequencies_j.shape[1])
    actual_token_sum = np.zeros(frequencies_j.shape[1])

    for idx in range(row.shape[0]):
        i = row[idx]
        j = col[idx]

        for k in range(frequencies_i.shape[1]):
            model_token_sum[j] += (
                frequencies_j[k, j] * frequencies_i[i, k] * token_counts[i]
            )
        actual_token_sum[j] = actual_token_sum[j] + val[idx]

    kl = np.zeros(frequencies_j.shape[1]).astype(np.float32)
    for idx in range(row.shape[0]):
        i = row[idx]
        j = col[idx]
        model_prob = 0.0
        for k in range(frequencies_i.shape[1]):
            model_prob += frequencies_j[k, j] * frequencies_i[i, k] * token_counts[i]
        model_prob = fuzz01(model_prob / model_token_sum[j])
        actual_prob = fuzz01(val[idx] / actual_token_sum[j])

        kl[j] += actual_prob * np.log2(actual_prob / model_prob)

    for idx in range(row.shape[0]):
        i = row[idx]
        j = col[idx]
        val[idx] = val[idx] * kl[j]

    return val


# @numba.njit()
def bernoulli_kl_divergence_weight(
    row, col, val, frequencies_i, frequencies_j, token_counts
):
    """

    For a given latent topic model as a prior, we compute the matrix reconstruction (frequencies_i).dot(frequencies_j)
    as a null for each document as multinomial distribution. For a given entry i, j, this function computes the
    KL-divergence between  the null model for that entry (from the latent topic model reconstruction) and the actual
    probability in the row-normalized data, when viewed as a Bernoulli trial, i.e.

       KL(p,q) = p log_2(p/q) + (1-p) log ((1-p)/(1-q))

    and records this as the information weight for that entry.

    The function returns the vals of a coo matrix (row, col, val) scaled by the information weight as calculated above.

    """

    for idx in range(row.shape[0]):
        i = row[idx]
        j = col[idx]

        model_prob = 0.0
        for k in range(frequencies_i.shape[1]):
            model_prob += frequencies_j[k, j] * frequencies_i[i, k]

        actual_prob = fuzz01(val[idx] / token_counts[i])
        model_prob = fuzz01(model_prob)

        kl = actual_prob * np.log2(actual_prob / model_prob) + (
            1 - actual_prob
        ) * np.log2((1 - actual_prob) / (1 - model_prob))

        val[idx] = val[idx] * kl

    return val


_INFORMATION_FUNCTIONS = {
    "average_idf": avg_idf_weight,
    "idf": idf_avg_weight,
    "column_kl": column_kl_divergence_weight,
    "bernoulli_kl": bernoulli_kl_divergence_weight,
}


def info_weight_matrix(
    info_function, matrix, frequencies_i, frequencies_j, token_counts
):
    result = matrix.tocoo().copy()

    new_data = info_function(
        result.row, result.col, result.data, frequencies_i, frequencies_j, token_counts,
    )
    result.data = new_data

    return result.tocsr()


class InformationWeightTransformer(BaseEstimator, TransformerMixin):
    """

    Parameters
    ----------
    n_components: int
        The target dimension for the low rank model (will be exact under pLSA or approximate under EnsTop).

    model_type: string
        The model used for the low-rank approximation.  To options are
        * 'pLSA' (default)
        * 'EnsTop'

    information_function: callable or str
        Either a numba.jit function that takes in coo data, model frequencies, and row_sums or a string that calls
        a predefined option.  The string options are
        * 'idf' (default)
        * 'average_idf'
        * 'column_kl'
        * 'bernoulli_kl'

    binarize_matrix: bool (optional)
        If the information function is callable, this can be set to fit the model on the binarized matrix or the count
        matrix.  If the information function is a string, this is set internally depending on the function choice.
    """

    def __init__(
        self,
        n_components=1,
        model_type="pLSA",
        information_function="idf",
        binarize_matrix=True,
    ):

        self.n_components = n_components
        self.model_type = model_type
        self.information_function = information_function
        self.binarize_matrix = binarize_matrix

    def fit(self, X, y=None, **fit_params):
        """

        Parameters
        ----------
        X: sparse matrix of shape (n_docs, n_words)
            The data matrix (that potentially get's binarized) that the model is attempting to fit to.

        y: Ignored

        fit_params:
            optional model params

        Returns
        -------
        self

        """

        if callable(self.information_function):
            self._information_function = self.information_function
        elif self.information_function in _INFORMATION_FUNCTIONS:
            self._information_function = _INFORMATION_FUNCTIONS[
                self.information_function
            ]
        else:
            raise ValueError(
                f"Unrecognized kernel_function; should be callable or one of {_INFORMATION_FUNCTIONS.keys()}"
            )

        if self.information_function in ["idf", "average idf"]:
            self.binarize_matrix = True
        elif self.information_function in ["column KL", "Bernoulli KL"]:
            self.binarize_matrix = False

        if self.binarize_matrix:
            binary_indicator_matrix = (X != 0).astype(np.float32)
            if self.model_type == "pLSA":
                self.model_ = enstop.PLSA(
                    n_components=self.n_components, **fit_params
                ).fit(binary_indicator_matrix)
            elif self.model_type == "EnsTop":
                self.model_ = enstop.EnsembleTopics(
                    n_components=self.n_components, **fit_params
                ).fit(binary_indicator_matrix)
            else:
                raise ValueError("model_type is not supported")

            self.token_counts_ = np.array(binary_indicator_matrix.sum(axis=1)).T[0]

        else:

            if self.model_type == "pLSA":
                self.model_ = enstop.PLSA(
                    n_components=self.n_components, **fit_params
                ).fit(X.astype(np.float32))
            elif self.model_type == "EnsTop":
                self.model_ = enstop.EnsembleTopics(
                    n_components=self.n_components, **fit_params
                ).fit(X.astype(np.float32))
            else:
                raise ValueError("model_type is not supported")

        return self

    def transform(self, X, y=None):
        """

        X: sparse matrix of shape (n_docs, n_words)
            The data matrix that gets rescaled by the information weighting

        y: Ignored

        fit_params:
            optional model params

        Returns
        -------
        X: scipy.sparse csr_matrix
            The matrix X scaled by the relative log likelyhood of the entry being non-zero under the
            model vs the uniformly random distribution of values.


        """
        check_is_fitted(self, ["model_"])
        if self.binarize_matrix:
            binary_matrix = (X != 0).astype(np.float32)
            embedding_ = self.model_.transform(binary_matrix)
            token_counts = np.array(binary_matrix.sum(axis=1)).T[0]
        else:
            embedding_ = self.model_.transform(X.astype(np.float32))
            token_counts = np.array((X.astype(np.float32)).sum(axis=1)).T[0]

        result = info_weight_matrix(
            self._information_function,
            X.astype(np.float32),
            embedding_,
            self.model_.components_,
            token_counts,
        )
        result.eliminate_zeros()

        return result

    def fit_transform(self, X, y=None, **fit_params):
        """

        Parameters
        ----------
        X: sparse matrix of shape (n_docs, n_words)
            The data matrix that get's rescaled by the information weighting and the matrix that (potentially gets
             binarized and) the model fits to

        y: Ignored

        fit_params:
            optional model params

        Returns
        -------
        X: scipy.sparse csr_matrix
            The matrix X scaled by the relative log likelyhood of the entry being non-zero under the
            model vs the uniformly random distribution of values.

        """

        self.fit(X, **fit_params)
        if self.binarize_matrix:
            binary_matrix = (X != 0).astype(np.float32)
            token_counts = np.array(binary_matrix.sum(axis=1)).T[0]
        else:
            token_counts = np.array((X.astype(np.float32)).sum(axis=1)).T[0]

        result = info_weight_matrix(
            self._information_function,
            X.astype(np.float32),
            self.model_.embedding_,
            self.model_.components_,
            token_counts,
        )
        result.eliminate_zeros()

        return result


@numba.njit()
def numba_multinomial_em_sparse(
    indptr,
    inds,
    data,
    background_i,
    background_j,
    precision=1e-4,
    low_thresh=1e-5,
    bg_prior=5.0,
    prior_strength=1.0,
):
    result = np.zeros(data.shape[0], dtype=np.float32)
    mix_weights = np.zeros(indptr.shape[0] - 1, dtype=np.float32)

    prior = np.array([1.0, bg_prior]) * prior_strength
    mp = 1.0 + 1.0 * np.sum(prior)

    for i in range(indptr.shape[0] - 1):
        indices = inds[indptr[i] : indptr[i + 1]]
        row_data = data[indptr[i] : indptr[i + 1]]

        row_background = np.empty_like(row_data)
        for idx in range(indices.shape[0]):
            j = indices[idx]
            bg_val = 0.0
            for k in range(background_i.shape[1]):
                bg_val += background_i[i, k] * background_j[k, j]
            row_background[idx] = bg_val

        row_background = row_background / row_background.sum()

        mix_param = 0.5
        current_dist = mix_param * row_data + (1.0 - mix_param) * row_background

        last_estimated_dist = mix_param * current_dist + (1.0 - mix_param)

        change_vec = last_estimated_dist
        change_magnitude = 1.0 + precision

        while (
            change_magnitude > precision and mix_param > 1e-2 and mix_param < 1.0 - 1e-2
        ):

            posterior_dist = (current_dist * mix_param)
            posterior_dist /= (current_dist * mix_param + row_background * (1.0 - mix_param))


            current_dist = posterior_dist * row_data
            mix_param = (current_dist.sum() + prior[0]) / mp
            current_dist = current_dist / current_dist.sum()

            estimated_dist = mix_param * current_dist + (1.0 - mix_param)
            change_vec = np.abs(estimated_dist - last_estimated_dist)
            change_vec /= estimated_dist
            change_magnitude = np.sum(change_vec)

            last_estimated_dist = estimated_dist

            # zero out any small values
            norm = 0.0
            for n in range(current_dist.shape[0]):
                if current_dist[n] < low_thresh:
                    current_dist[n] = 0.0
                else:
                    norm += current_dist[n]
            current_dist /= norm

        result[indptr[i] : indptr[i + 1]] = current_dist
        mix_weights[i] = mix_param

    return result, mix_weights


def multinomial_em_sparse(
    matrix,
    background_i,
    background_j,
    precision=1e-4,
    low_thresh=1e-5,
    bg_prior=5.0,
    prior_strength=1.0,
):
    result = matrix.tocsr().copy().astype(np.float32)
    new_data, mix_weights = numba_multinomial_em_sparse(
        result.indptr,
        result.indices,
        result.data,
        background_i,
        background_j,
        precision,
        low_thresh,
        bg_prior,
        prior_strength,
    )
    result.data = new_data

    return result, mix_weights


class RemoveEffectsTransformer(BaseEstimator, TransformerMixin):
    """

       Parameters
       ----------
       n_components: int
           The target dimension for the low rank model (will be exact under pLSA or approximate under EnsTop).

       model_type: string
           The model used for the low-rank approximation.  To options are
           * 'pLSA'
           * 'EnsTop'

        normalize = False
            Return the modified count matrix (default) or the L_1 normalization of each row.

        optional EM params:
        * em_precision = 1e-4,
        * em_threshold = 1e-5, (set to zero any values below this)
        * em_background_prior = 10.0, (a non-negative number)
        * em_prior_strength = 0.1 (a non-negative number)

       """

    def __init__(
        self,
        n_components=1,
        model_type="pLSA",
        em_precision=1.0e-4,
        em_background_prior=5.0,
        em_threshold=1.0e-5,
        em_prior_strength=0.2,
        normalize=False,
    ):

        self.n_components = n_components
        self.model_type = model_type
        self.em_threshold = em_threshold
        self.em_background_prior = em_background_prior
        self.em_precision = em_precision
        self.em_prior_strength = em_prior_strength

        self.normalize = normalize

    def fit(self, X, y=None, **fit_params):
        """

        Parameters
        ----------
        X: sparse matrix of shape (n_docs, n_words)
            The data matrix to used to find the low-rank effects

        y: Ignored

        fit_params:
            optional model params

        Returns
        -------
        self

        """
        if self.model_type == "pLSA":
            self.model_ = enstop.PLSA(n_components=self.n_components, **fit_params).fit(
                X
            )
        elif self.model_type == "EnsTop":
            self.model_ = enstop.EnsembleTopics(
                n_components=self.n_components, **fit_params
            ).fit(X)
        else:
            raise ValueError("model_type is not supported")

        return self

    def transform(self, X, y=None):
        """

        X: sparse matrix of shape (n_docs, n_words)
            The data matrix that has the effects removed

        y: Ignored

        fit_params:
            optional model params

        Returns
        -------
        X: scipy.sparse csr_matrix
            The matrix X with the low-rank effects removed.

        """

        check_is_fitted(self, ["model_"])
        row_sums = np.array(X.sum(axis=1)).T[0]
        embedding_ = self.model_.transform(X.astype(np.float32))

        result, weights = multinomial_em_sparse(
            normalize(X, norm="l1"),
            embedding_,
            self.model_.components_,
            low_thresh=self.em_threshold,
            bg_prior=self.em_background_prior,
            precision=self.em_precision,
            prior_strength=self.em_prior_strength,
        )
        self.mix_weights_ = weights
        if not self.normalize:
            result = scipy.sparse.diags(row_sums * weights) * result

        result.eliminate_zeros()

        return result

    def fit_transform(self, X, y=None, **fit_params):
        """

        Parameters
        ----------
        X: sparse matrix of shape (n_docs, n_words)
            The data matrix that is used to deduce the low-rank effects and then has them removed

        y: Ignored

        fit_params:
            optional model params

        Returns
        -------
        X: scipy.sparse csr_matrix
            The matrix X with the low-rank effects removed.

        """

        self.fit(X, **fit_params)
        row_sums = np.array(X.sum(axis=1)).T[0]
        embedding_ = self.model_.embedding_

        result, weights = multinomial_em_sparse(
            normalize(X, norm="l1"),
            embedding_,
            self.model_.components_,
            low_thresh=self.em_threshold,
            bg_prior=self.em_background_prior,
            precision=self.em_precision,
            prior_strength=self.em_prior_strength,
        )
        self.mix_weights_ = weights
        if not self.normalize:
            result = scipy.sparse.diags(row_sums * weights) * result

        result.eliminate_zeros()

        return result


class MultiTokenExpressionTransformer(BaseEstimator, TransformerMixin):
    """
    The transformer takes sequences of tokens and contracts bigrams meeting certain criteria set out by the parameters.
    This is repeated max_iterations times on the previously contracted text to (potentially) contract higher ngrams.

    Parameters
    ----------
    score_function = nltk.BigramAssocMeasures function (default = likelihood ratio)
        The function to score the bigrams of tokens.

    max_iterations = int (default = 2)
        The maximum number of times to iteratively contact bigrams or tokens.

    min_score = int (default = 128)
        The minimal score to contract an ngram.

    min_word_occurrences = int (default = None)
        If not None, the minimal number of occurrences of a token to be in a contracted ngram.

    max_word_occurrences = int (default = None)
        If not None, the minimal number of occurrences of a token to be in a contracted ngram.

    min_ngram_occurrences = int (default = None)
        If not None, the minimal number of occurrences of an ngram to be contracted.

    ignored_tokens = set (default = None)
        Only contracts bigrams where both tokens are not in the ignored_tokens

    excluded_token_regex = str (default = r\"\W+\")
        Do not contract bigrams when either of the tokens fully matches the regular expression via re.fullmatch

    """

    def __init__(
        self,
        score_function=BigramAssocMeasures.likelihood_ratio,
        max_iterations=2,
        min_score=2 ** 7,
        min_token_occurrences=None,
        max_token_occurrences=None,
        min_token_frequency=None,
        max_token_frequency=None,
        min_ngram_occurrences=None,
        ignored_tokens=None,
        excluded_token_regex=r"\W+",
    ):

        self.score_function = score_function
        self.max_iterations = max_iterations
        self.min_score = min_score
        self.min_token_occurrences = min_token_occurrences
        self.max_token_occurrences = max_token_occurrences
        self.min_token_frequency = min_token_frequency
        self.max_token_frequency = max_token_frequency
        self.min_ngram_occurrences = min_ngram_occurrences
        self.ignored_tokens = ignored_tokens
        self.excluded_token_regex = excluded_token_regex
        self.mtes_ = list([])

    def fit(self, X, **fit_params):
        """
        Procedure to iteratively contract bigrams (up to max_collocation_iterations times)
        that score higher on the collocation_function than the min_collocation_score (and satisfy other
        criteria set out by the optional parameters).
        """
        self.tokenization_ = X
        n_tokens = sum([len(x) for x in X])
        for i in range(self.max_iterations):
            bigramer = BigramCollocationFinder.from_documents(self.tokenization_)

            if not self.ignored_tokens == None:
                ignore_fn = lambda w: w in self.ignored_tokens
                bigramer.apply_word_filter(ignore_fn)

            if not self.excluded_token_regex == None:
                exclude_fn = (
                    lambda w: re.fullmatch(self.excluded_token_regex, w) is not None
                )
                bigramer.apply_word_filter(exclude_fn)

            if not self.min_token_occurrences == None:
                minocc_fn = lambda w: bigramer.word_fd[w] < self.min_token_occurrences
                bigramer.apply_word_filter(minocc_fn)

            if not self.max_token_occurrences == None:
                maxocc_fn = lambda w: bigramer.word_fd[w] > self.max_token_occurrences
                bigramer.apply_word_filter(maxocc_fn)

            if not self.min_token_frequency == None:
                minfreq_fn = (
                    lambda w: bigramer.word_fd[w] < self.min_token_frequency * n_tokens
                )
                bigramer.apply_word_filter(minfreq_fn)

            if not self.max_token_frequency == None:
                maxfreq_fn = (
                    lambda w: bigramer.word_fd[w] > self.max_token_frequency * n_tokens
                )
                bigramer.apply_word_filter(maxfreq_fn)

            if not self.min_ngram_occurrences == None:
                bigramer.apply_freq_filter(self.min_ngram_occurrences)

            new_grams = list(bigramer.above_score(self.score_function, self.min_score))

            if len(new_grams) == 0:
                break

            self.mtes_.append(new_grams)

            contracter = MWETokenizer(new_grams)
            self.tokenization_ = tuple(
                [tuple(contracter.tokenize(doc)) for doc in self.tokenization_]
            )

        return self

    def fit_transform(self, X, y=None, **fit_params):
        self.fit(X)
        return self.tokenization_

    def transform(self, X, y=None):
        result = X
        for i in range(len(self.mtes_)):
            contracter = MWETokenizer(self.mtes_[i])
            result = tuple([tuple(contracter.tokenize(doc)) for doc in result])
        return result<|MERGE_RESOLUTION|>--- conflicted
+++ resolved
@@ -15,8 +15,6 @@
 EPS = 1e-11
 
 
-<<<<<<< HEAD
-=======
 @numba.njit()
 def fuzz01(val):
     if val >= 1.0:
@@ -26,7 +24,6 @@
     return val
 
 
->>>>>>> abf56706
 @numba.njit()
 def idf_avg_weight(row, col, val, frequencies_i, frequencies_j, token_counts):
     """
